import os
from typing import Literal, Tuple

import numpy as np
import torch

import nanotron.distributed as dist

DistributedBackend = Literal["gloo", "mpi", "nccl"]


class ParallelContext:
    def __init__(
        self,
        tensor_parallel_size: int,
        pipeline_parallel_size: int,
        data_parallel_size: int,
        expert_parallel_size: int = 1,
        backend: DistributedBackend = "nccl",
    ):
        """Initialize parallel context."""
        num_gpus_per_model = tensor_parallel_size * pipeline_parallel_size * expert_parallel_size
        world_size = int(os.environ["WORLD_SIZE"])

        assert (
            world_size % data_parallel_size == 0
        ), "The total number of processes must be divisible by the data parallel size."
        assert world_size % num_gpus_per_model == 0, (
            "The total number of processes must be divisible by"
            "the number of GPUs per model (tensor_parallel_size * pipeline_parallel_size)."
        )
        if num_gpus_per_model * data_parallel_size != world_size:
            raise ValueError(
                f"The number of process requires to run all replicas ({num_gpus_per_model * data_parallel_size})",
                f"must be equal to the world size ({world_size}).",
            )

        if not dist.is_available():
            raise ValueError("torch.distributed is not available as a package, please install it.")

        self.tensor_parallel_size = tensor_parallel_size
        self.pipeline_parallel_size = pipeline_parallel_size
        self.data_parallel_size = data_parallel_size
        self.expert_parallel_size = expert_parallel_size

        self._groups = {}

        self.set_device()

        assert backend == "nccl", "Only nccl backend is supported for now."

        if not dist.is_initialized():
            dist.initialize_torch_distributed()

        world_size = int(os.getenv("WORLD_SIZE", "1"))
        ranks = list(range(world_size))
        process_group = dist.new_group(
            ranks=ranks,
            backend=dist.get_backend(),
        )
        self.world_pg = process_group

        self._init_parallel_groups()

    def _init_parallel_groups(self):
        """Initialize 3D parallelism's all process groups."""
        dist.barrier()
        world_size = int(os.environ["WORLD_SIZE"])
        ranks = np.arange(0, world_size).reshape(
            (
                self.expert_parallel_size,
                self.pipeline_parallel_size,
                self.data_parallel_size,
                self.tensor_parallel_size,
            )
        )
        self.world_ranks_to_pg = {}

        # Relevent process groups containing the current rank
        self.tp_pg = self.create_new_group(ranks.transpose((0, 1, 2, 3)).reshape((-1, self.tensor_parallel_size)))
        self.dp_pg = self.create_new_group(ranks.transpose((3, 0, 1, 2)).reshape((-1, self.data_parallel_size)))
        self.pp_pg = self.create_new_group(ranks.transpose((2, 3, 0, 1)).reshape((-1, self.pipeline_parallel_size)))
        self.expert_pg = self.create_new_group(ranks.transpose((1, 2, 3, 0)).reshape((-1, self.expert_parallel_size)))

        # model parallel group = combination of tp and pp for a given dp rank
        self.mp_pg = self.create_new_group(
            [ranks[:, :, dp_rank, :].reshape(-1) for dp_rank in range(self.data_parallel_size)]
        )

        self.world_rank_matrix: np.ndarray = ranks

    def create_new_group(self, all_groups_ranks: np.ndarray) -> dist.ProcessGroup:
        dist.barrier()
        rank = int(os.environ["RANK"])
        new_group_containing_rank = None
        for group_ranks in all_groups_ranks:
            sorted_ranks = tuple(sorted(group_ranks))

            # add new group to `world_ranks_to_pg`
            if sorted_ranks not in self.world_ranks_to_pg:
                new_group = dist.new_group(ranks=group_ranks)
                self.world_ranks_to_pg[sorted_ranks] = new_group
            else:
                new_group = self.world_ranks_to_pg[sorted_ranks]

            if rank in sorted_ranks:
                new_group_containing_rank = new_group
        dist.barrier()
        return new_group_containing_rank

    def set_device(self):
        local_rank = int(os.getenv("LOCAL_RANK", "0"))

        # NOTE: Set the device id.
        # `torch.cuda.device_count` should return the number of device on a single node.
        # We assume the nodes to be homogeneous (same number of gpus per node)
        device_id = local_rank
        torch.cuda.set_device(torch.cuda.device(device_id))

    def get_3d_ranks(self, world_rank: int) -> Tuple[int, int, int]:
<<<<<<< HEAD
        # return coordinates in world_rank_matrix without expert_parallel_rank
        return tuple(i.item() for i in np.where(self.world_rank_matrix == world_rank))[-3:]
=======
        pp_rank = (world_rank // (self.tp_pg.size() * self.dp_pg.size())) % self.pp_pg.size()
        dp_rank = (world_rank // self.tp_pg.size()) % self.dp_pg.size()
        tp_rank = world_rank % self.tp_pg.size()
        return (pp_rank, dp_rank, tp_rank)

    def destroy(self):
        if not dist.is_initialized():
            return

        dist.barrier()
        dist.destroy_process_group()
>>>>>>> e98e3edb
<|MERGE_RESOLUTION|>--- conflicted
+++ resolved
@@ -118,19 +118,12 @@
         torch.cuda.set_device(torch.cuda.device(device_id))
 
     def get_3d_ranks(self, world_rank: int) -> Tuple[int, int, int]:
-<<<<<<< HEAD
         # return coordinates in world_rank_matrix without expert_parallel_rank
         return tuple(i.item() for i in np.where(self.world_rank_matrix == world_rank))[-3:]
-=======
-        pp_rank = (world_rank // (self.tp_pg.size() * self.dp_pg.size())) % self.pp_pg.size()
-        dp_rank = (world_rank // self.tp_pg.size()) % self.dp_pg.size()
-        tp_rank = world_rank % self.tp_pg.size()
-        return (pp_rank, dp_rank, tp_rank)
 
     def destroy(self):
         if not dist.is_initialized():
             return
 
         dist.barrier()
-        dist.destroy_process_group()
->>>>>>> e98e3edb
+        dist.destroy_process_group()